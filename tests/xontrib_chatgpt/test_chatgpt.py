--- conflicted
+++ resolved
@@ -130,32 +130,31 @@
         chat.chat("test")
 
 
+
 def test_chat_catches_openai_errors(xession, chat, monkeypatch):
     xession.env["OPENAI_API_KEY"] = "test"
     xession.env["OPENAI_CHAT_MODEL"] = "gpt-3.5-turbo"
+
 
     def raise_it(*_, **__):
         raise RateLimitError("test")
 
-<<<<<<< HEAD
     monkeypatch.setattr("xontrib_chatgpt.chatgpt.openai.completions.create", raise_it)
-=======
-    monkeypatch.setattr(
-        "xontrib_chatgpt.chatgpt.openai.ChatCompletion.create", raise_it
-    )
->>>>>>> 465357af
     with pytest.raises(SystemExit):
         chat.chat("test")
 
 
+
 def test_chat_convo(xession, chat):
     assert chat.chat_convo == chat.base
+    chat.messages = [
     chat.messages = [
         {"role": "user", "content": "test"},
         {"role": "assistant", "content": "test"},
     ]
     chat.chat_idx -= 2
     assert chat.chat_convo == chat.base + chat.messages
+
 
 
 def test_chat_response(xession, monkeypatch_openai, chat):
@@ -169,6 +168,7 @@
     assert chat._tokens == [1, 1]
     assert chat.tokens == 55
     assert chat.chat_idx == -2
+
 
 
 @pytest.mark.skip()
@@ -184,6 +184,7 @@
     assert len(chat.messages) == 3
 
 
+
 def test_trim_convo(xession, chat):
     toks = chat._tokens = [1000, 1000, 900]
     idx = chat.chat_idx = -3
@@ -199,6 +200,7 @@
 
 def test_set_base_msgs(xession, chat):
     assert chat._base_tokens == 53
+    chat.base = [{"role": "system", "content": "test"}]
     chat.base = [{"role": "system", "content": "test"}]
     assert chat._base_tokens == 8
 
@@ -267,6 +269,7 @@
     assert res == expected
 
 
+
 def test_saves_with_override(xession, chat, temp_home, monkeypatch):
     monkeypatch.setenv("USER", "user")
     chat.messages.extend(
@@ -278,8 +281,13 @@
     )
     chat.save_convo(temp_home / "test.txt", mode="json")
     with open(temp_home / "test.txt") as f:
+    chat.save_convo(temp_home / "test.txt", mode="json")
+    with open(temp_home / "test.txt") as f:
         cur = json.load(f)
     chat.messages.pop()
+    monkeypatch.setattr("builtins.input", lambda _: "y")
+    chat.save_convo(temp_home / "test.txt", mode="json")
+    with open(temp_home / "test.txt") as f:
     monkeypatch.setattr("builtins.input", lambda _: "y")
     chat.save_convo(temp_home / "test.txt", mode="json")
     with open(temp_home / "test.txt") as f:
@@ -289,8 +297,11 @@
     chat.messages.pop()
     chat.save_convo(temp_home / "test.txt", mode="json", override=True)
     with open(temp_home / "test.txt") as f:
+    chat.save_convo(temp_home / "test.txt", mode="json", override=True)
+    with open(temp_home / "test.txt") as f:
         new = json.load(f)
     assert cur != new
+
 
 
 @pytest.mark.parametrize(
@@ -407,6 +418,7 @@
     new_cls = ChatGPT.fromconvo(chat_file)
     assert isinstance(new_cls, ChatGPT)
     assert new_cls.base[0] == {"role": "system", "content": "Test\n"}
+    assert new_cls.base[0] == {"role": "system", "content": "Test\n"}
     assert "Please write me a hello world function" in new_cls.messages[0]["content"]
 
 
@@ -422,12 +434,17 @@
         ChatGPT.fromconvo("invalid.txt")
 
 
+
 def test_loads_and_trims(xession, temp_home, monkeypatch):
+    chat_file = temp_home / "expected" / "convo2.json"
+
     chat_file = temp_home / "expected" / "convo2.json"
 
     def trim_convo(self):
         while self.tokens > 650:
             self.chat_idx += 1
+
+    monkeypatch.setattr("xontrib_chatgpt.chatgpt.ChatGPT.trim_convo", trim_convo)
 
     monkeypatch.setattr("xontrib_chatgpt.chatgpt.ChatGPT.trim_convo", trim_convo)
     new_cls = ChatGPT.fromconvo(chat_file)
